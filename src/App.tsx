import { useState, useEffect } from 'react';
import { useTranslation } from 'react-i18next'; // Import useTranslation
import { Button } from '@/components/ui/button';
import { Input } from '@/components/ui/input';
import { Checkbox } from '@/components/ui/checkbox';
import { ThemeToggle } from '@/components/theme-toggle'; // Import ThemeToggle
import { TodoItem } from './types';
import LanguageSwitcher from './components/LanguageSwitcher'; // Import LanguageSwitcher
import './App.css';

function App() {
  const { t } = useTranslation(); // Initialize useTranslation
  const [todos, setTodos] = useState<TodoItem[]>([]);
  const [newTodoText, setNewTodoText] = useState<string>('');

  // Load todos from localStorage on initial render
  useEffect(() => {
    const storedTodos = localStorage.getItem('todos');
    if (storedTodos) {
      try {
        const parsedTodos = JSON.parse(storedTodos);
        if (Array.isArray(parsedTodos)) { // Basic validation
          setTodos(parsedTodos);
        }
      } catch (error) {
        console.error("Failed to parse todos from localStorage", error);
        setTodos([]); // Default to empty array on error
      }
    }
  }, []); // Empty dependency array means this effect runs once on mount

  // Save todos to localStorage whenever they change
  useEffect(() => {
    // Avoid saving the initial empty array before they've had a chance to load
    // or if todos were cleared (e.g. by parsing error).
    // The initial load effect will set the state, and then this effect will run.
    // If 'todos' is an empty array after loading (or due to error), it's correct to save it as such.
    localStorage.setItem('todos', JSON.stringify(todos));
  }, [todos]); // This effect runs whenever the 'todos' state changes

  const handleAddTodo = () => {
    const trimmedText = newTodoText.trim();
    if (trimmedText) {
      setTodos([
        ...todos,
        {
          id: Date.now().toString(),
          text: trimmedText,
          completed: false,
        },
      ]);
      setNewTodoText('');
    }
  };

  const handleToggleComplete = (id: string) => {
    setTodos(
      todos.map((todo) =>
        todo.id === id ? { ...todo, completed: !todo.completed } : todo
      )
    );
  };

  const handleDeleteTodo = (id: string) => {
    setTodos(todos.filter((todo) => todo.id !== id));
  };

  return (
    <div className="container mx-auto max-w-2xl p-4 sm:p-6 lg:p-8">
<<<<<<< HEAD
      <div className="flex justify-between items-center my-8">
        <h1 className="text-3xl font-bold">Todo List</h1> {/* text-center removed */}
        <ThemeToggle />
      </div>
=======
      {/* Translate heading */}
      <h1 className="text-3xl font-bold text-center my-8">{t('todoList')}</h1>
      <LanguageSwitcher /> {/* Add LanguageSwitcher here */}
>>>>>>> 04694eba
      <div className="flex gap-2 mb-6">
        <Input
          value={newTodoText}
          onChange={(e) => setNewTodoText(e.target.value)}
          // Translate placeholder
          placeholder={t('whatNeedsToBeDone')}
          className="flex-grow"
        />
        {/* Translate button text */}
        <Button onClick={handleAddTodo}>{t('addTodo')}</Button>
      </div>
      <div className="space-y-2">
        {todos.length === 0 ? (
          // Translate "No todos yet!" message
          <p className="text-muted-foreground text-center py-4">{t('noTodosYet')}</p>
        ) : (
          todos.map((todo) => (
            <div
              key={todo.id}
              className="flex items-center gap-3 p-3 rounded-md border bg-card"
            >
              <Checkbox
                id={`todo-${todo.id}`}
                checked={todo.completed}
                onCheckedChange={() => handleToggleComplete(todo.id)}
              />
              <label
                htmlFor={`todo-${todo.id}`}
                className={`flex-grow ${todo.completed ? 'line-through text-muted-foreground' : ''}`}
              >
                {todo.text}
              </label>
              {/* Translate button text */}
              <Button variant="destructive" size="sm" onClick={() => handleDeleteTodo(todo.id)}>
                {t('delete')}
              </Button>
            </div>
          ))
        )}
      </div>
    </div>
  );
}

export default App;<|MERGE_RESOLUTION|>--- conflicted
+++ resolved
@@ -67,16 +67,10 @@
 
   return (
     <div className="container mx-auto max-w-2xl p-4 sm:p-6 lg:p-8">
-<<<<<<< HEAD
-      <div className="flex justify-between items-center my-8">
-        <h1 className="text-3xl font-bold">Todo List</h1> {/* text-center removed */}
-        <ThemeToggle />
-      </div>
-=======
       {/* Translate heading */}
       <h1 className="text-3xl font-bold text-center my-8">{t('todoList')}</h1>
       <LanguageSwitcher /> {/* Add LanguageSwitcher here */}
->>>>>>> 04694eba
+      <ThemeToggle />
       <div className="flex gap-2 mb-6">
         <Input
           value={newTodoText}
