import { StrictMode } from 'react'
import { createRoot } from 'react-dom/client'
import App from './App.tsx'
<<<<<<< HEAD
import { ThemeProvider } from "@/components/theme-provider" // Import ThemeProvider
import './index.css'

createRoot(document.getElementById('root')!).render(
  <StrictMode>
    <ThemeProvider
      attribute="class"
      defaultTheme="system"
      enableSystem
      disableTransitionOnChange
    >
      <App />
    </ThemeProvider>
=======
import i18n from './lib/i18n'; // Import i18n configuration
import { I18nextProvider } from 'react-i18next'; // Import I18nextProvider

createRoot(document.getElementById('root')!).render(
  <StrictMode>
    <I18nextProvider i18n={i18n}>
      <App />
    </I18nextProvider>
>>>>>>> 04694eba
  </StrictMode>,
)<|MERGE_RESOLUTION|>--- conflicted
+++ resolved
@@ -1,29 +1,17 @@
-import { StrictMode } from 'react'
-import { createRoot } from 'react-dom/client'
-import App from './App.tsx'
-<<<<<<< HEAD
-import { ThemeProvider } from "@/components/theme-provider" // Import ThemeProvider
-import './index.css'
+import { StrictMode } from 'react';
+import { createRoot } from 'react-dom/client';
+import App from './App.tsx';
+import { ThemeProvider } from '@/components/theme-provider'; // Import ThemeProvider
+import i18n from './lib/i18n'; // Import i18n configuration
+import { I18nextProvider } from 'react-i18next'; // Import I18nextProvider
+import './index.css';
 
 createRoot(document.getElementById('root')!).render(
   <StrictMode>
-    <ThemeProvider
-      attribute="class"
-      defaultTheme="system"
-      enableSystem
-      disableTransitionOnChange
-    >
-      <App />
+    <ThemeProvider attribute="class" defaultTheme="system" enableSystem disableTransitionOnChange>
+      <I18nextProvider i18n={i18n}>
+        <App />
+      </I18nextProvider>
     </ThemeProvider>
-=======
-import i18n from './lib/i18n'; // Import i18n configuration
-import { I18nextProvider } from 'react-i18next'; // Import I18nextProvider
-
-createRoot(document.getElementById('root')!).render(
-  <StrictMode>
-    <I18nextProvider i18n={i18n}>
-      <App />
-    </I18nextProvider>
->>>>>>> 04694eba
-  </StrictMode>,
-)+  </StrictMode>
+);